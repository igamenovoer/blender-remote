"""Enhanced command-line interface for blender-remote using click.

This CLI provides comprehensive blender-remote management functionality.
The main entry point (uvx blender-remote) starts the MCP server.

Platform Support:
- Windows: Full support with automatic Blender path detection
- Linux: Full support with automatic Blender path detection
- macOS: Full support with automatic Blender path detection
- Cross-platform compatibility maintained throughout
"""

import base64
import json
import os
import platform
import shutil
import socket
import subprocess
import tempfile
import textwrap
from pathlib import Path
from typing import Any, cast

import click
import platformdirs
from omegaconf import DictConfig, OmegaConf

# Windows-specific imports
try:
    import winreg
except ImportError:
    winreg = None  # type: ignore[assignment]  # Not available on non-Windows systems

# Cross-platform configuration directory using platformdirs
CONFIG_DIR = Path(platformdirs.user_config_dir(appname="blender-remote", appauthor="blender-remote"))
CONFIG_FILE = CONFIG_DIR / "bld-remote-config.yaml"

# Configuration constants that align with MCPServerConfig
# NOTE: These values must stay in sync with MCPServerConfig in mcp_server.py
DEFAULT_PORT = 6688  # Should match MCPServerConfig.FALLBACK_BLENDER_PORT
DETECT_BLENDER_INFO_TIMEOUT_SECONDS = float(os.environ.get("BLENDER_REMOTE_DETECT_TIMEOUT", "120"))
SOCKET_TIMEOUT_SECONDS = 60.0  # Should match MCPServerConfig.SOCKET_TIMEOUT_SECONDS
SOCKET_RECV_CHUNK_SIZE = 131072  # Should match MCPServerConfig.SOCKET_RECV_CHUNK_SIZE (128KB)
SOCKET_MAX_RESPONSE_SIZE = 10 * 1024 * 1024  # Should match MCPServerConfig.SOCKET_MAX_RESPONSE_SIZE (10MB)


KEEPALIVE_SCRIPT = """
# Keep Blender running in background mode
import time
import signal
import sys
import threading
import platform
from typing import Any

# Global flag to control the keep-alive loop
_keep_running = True


def signal_handler(signum: int, frame: Any) -> None:
    global _keep_running
    print(f"Received signal {signum}, shutting down...")
    _keep_running = False

    # Try to gracefully shutdown the MCP service
    try:
        import bld_remote
        if bld_remote.is_mcp_service_up():
            bld_remote.stop_mcp_service()
            print("MCP service stopped")
    except Exception as e:
        print(f"Error stopping MCP service: {e}")

    # Allow a moment for cleanup
    time.sleep(0.5)
    sys.exit(0)

# Install signal handlers
signal.signal(signal.SIGINT, signal_handler)   # Ctrl+C

# SIGTERM is not available on Windows
if platform.system() != "Windows":
    signal.signal(signal.SIGTERM, signal_handler)  # Termination

print("Blender running in background mode. Press Ctrl+C to exit.")
print("MCP service should be starting on the configured port...")

# Keep the main thread alive with simple sleep loop (sync version)
# This prevents Blender from exiting after the script finishes
try:
    # Give the MCP service time to start up
    print("Waiting for MCP service to fully initialize...")
    time.sleep(2)

    print("[SUCCESS] Starting main background loop...")

    # Import BLD Remote module for status checking
    import bld_remote

    # Verify service started successfully
    status = bld_remote.get_status()
    if status.get('running'):
        print(f"[SUCCESS] MCP service is running on port {status.get('port')}")
    else:
        print("[WARN] Warning: MCP service may not have started properly")

    # Main keep-alive loop with background mode command processing
    while _keep_running:
        # Process any queued commands in background mode
        try:
            import bld_remote
            if bld_remote.is_background_mode():
                # Call step() to process queued commands in background mode
                bld_remote.step()
        except ImportError:
            # bld_remote module not available, skip step processing
            pass
        except Exception as e:
            print(f"Warning: Error in background step processing: {e}")

        # Simple keep-alive loop for synchronous threading-based server
        # The server runs in its own daemon threads, we just need to prevent
        # the main thread from exiting
        time.sleep(0.05)  # 50ms sleep for responsive signal handling

except KeyboardInterrupt:
    print("Interrupted by user, shutting down...")
    _keep_running = False

print("Background mode keep-alive loop finished, Blender will exit.")
"""


class BlenderRemoteConfig:
    """OmegaConf-based configuration manager for blender-remote"""

    def __init__(self) -> None:
        self.config_path = CONFIG_FILE
        self.config: DictConfig | None = None

    def load(self) -> DictConfig:
        """Load configuration from file"""
        if not self.config_path.exists():
            raise click.ClickException(
                f"Configuration file not found: {self.config_path}\nRun 'blender-remote-cli init [blender_path]' first"
            )

        loaded = OmegaConf.load(self.config_path)
        # We expect the root of the config to be a mapping (DictConfig)
        self.config = cast(DictConfig, loaded)
        return self.config

    def save(self, config: dict[str, Any] | DictConfig) -> None:
        """Save configuration to file"""
        CONFIG_DIR.mkdir(parents=True, exist_ok=True)

        # Convert dict to DictConfig if needed
        if isinstance(config, dict):
            config = OmegaConf.create(config)

        # Save to file
        OmegaConf.save(config, self.config_path)
        self.config = config

    def get(self, key: str) -> Any:
        """Get configuration value using dot notation"""
        if self.config is None:
            self.load()
        assert self.config is not None

        # Use OmegaConf.select for safe access with None default
        return OmegaConf.select(self.config, key)

    def set(self, key: str, value: Any) -> None:
        """Set configuration value using dot notation"""
        if self.config is None:
            self.load()
        assert self.config is not None

        # Use OmegaConf.update for dot notation setting
        OmegaConf.update(self.config, key, value, merge=True)

        # Save the updated configuration
        OmegaConf.save(self.config, self.config_path)


def find_blender_executable_macos() -> str | None:
    """Find Blender executable on macOS using multiple methods"""
    click.echo("  → Checking common installation locations...")

    # Common locations for Blender on macOS
    possible_paths: list[Path] = [
        Path("/Applications/Blender.app/Contents/MacOS/Blender"),
        Path("/Applications/Blender/Blender.app/Contents/MacOS/Blender"),
        Path.home() / "Applications/Blender.app/Contents/MacOS/Blender",
    ]

    # Check each path
    for path in possible_paths:
        if path.exists():
            return str(path)

    # Use mdfind (Spotlight) to search for Blender.app
    click.echo("  → Searching with Spotlight (mdfind)...")
    try:
        result = subprocess.run(
            ["mdfind", "-name", "Blender.app"],
            capture_output=True,
            text=True,
            timeout=5,
        )
        if result.returncode == 0 and result.stdout.strip():
            # Get first result
            app_path = result.stdout.strip().split("\n")[0]
            blender_exe = Path(app_path) / "Contents/MacOS/Blender"
            if blender_exe.exists():
                return str(blender_exe)
    except Exception:
        pass

    return None


def find_blender_executable_windows() -> str | None:
    """Find Blender executable on Windows using registry and common paths"""
    if winreg is None:
        click.echo("  → Windows registry module not available")
        return None

    click.echo("  → Searching Windows Registry for Blender 4.x installations...")
    
    # First try registry search (most reliable for MSI installations)
    blender_paths = []
    uninstall_key_path = r"SOFTWARE\Microsoft\Windows\CurrentVersion\Uninstall"
    
    for hkey in [winreg.HKEY_LOCAL_MACHINE, winreg.HKEY_CURRENT_USER]:
        for arch_key in [0, winreg.KEY_WOW64_32KEY, winreg.KEY_WOW64_64KEY]:
            try:
                with winreg.OpenKey(hkey, uninstall_key_path, 0, winreg.KEY_READ | arch_key) as uninstall_key:
                    for i in range(winreg.QueryInfoKey(uninstall_key)[0]):
                        subkey_name = winreg.EnumKey(uninstall_key, i)
                        with winreg.OpenKey(uninstall_key, subkey_name) as subkey:
                            try:
                                display_name = winreg.QueryValueEx(subkey, "DisplayName")[0]
                                display_version = winreg.QueryValueEx(subkey, "DisplayVersion")[0]
                                if "blender" in display_name.lower() and display_version.startswith("4."):
                                    install_location = winreg.QueryValueEx(subkey, "InstallLocation")[0]
                                    if install_location:
                                        blender_exe = Path(install_location) / "blender.exe"
                                        if blender_exe.exists():
                                            click.echo(f"  → Found {display_name} {display_version} at: {install_location}")
                                            return str(blender_exe)
                                        blender_paths.append(install_location)
                            except OSError:
                                continue
            except OSError:
                continue
    
    # If registry search found paths but no valid executable, show them
    if blender_paths:
        click.echo("  → Found installation paths in registry but no valid blender.exe:")
        for path in set(blender_paths):
            click.echo(f"    - {path}")
    
    # Try common installation paths as fallback
    click.echo("  → Checking common installation locations...")
    common_paths = [
        "C:\\Program Files\\Blender Foundation\\Blender 4.4\\blender.exe",
        "C:\\Program Files\\Blender Foundation\\Blender 4.3\\blender.exe",
        "C:\\Program Files\\Blender Foundation\\Blender 4.2\\blender.exe",
        "C:\\Program Files\\Blender Foundation\\Blender 4.1\\blender.exe",
        "C:\\Program Files\\Blender Foundation\\Blender 4.0\\blender.exe",
        "C:\\Program Files (x86)\\Steam\\steamapps\\common\\Blender\\blender.exe",
    ]
    
    for path in common_paths:
        if Path(path).exists():
            click.echo(f"  → Found Blender at: {path}")
            return str(path)
    
    # Try to find via Windows PATH
    click.echo("  → Checking if blender.exe is in system PATH...")
    try:
        result = subprocess.run(
            ["where", "blender"],
            capture_output=True,
            text=True,
            timeout=5,
        )
        if result.returncode == 0 and result.stdout.strip():
            blender_exe_str = result.stdout.strip().split("\n")[0]
            if Path(blender_exe_str).exists():
                click.echo(f"  → Found Blender in PATH: {blender_exe_str}")
                return blender_exe_str
    except Exception:
        pass
    
    return None


def detect_blender_info(blender_path: str | Path) -> dict[str, Any]:
    """Detect Blender version and paths using Blender's Python APIs"""
    blender_path_obj = Path(blender_path)

    if not blender_path_obj.exists():
        raise click.ClickException(f"Blender executable not found: {blender_path_obj}")

    click.echo(f"Detecting Blender info: {blender_path_obj}")
    click.echo("  → Creating detection script...")

    # Create temporary detection script
    detection_script = '''
import bpy
import sys
import json
import os

try:
    # Get version information
    version_info = {
        "version_string": bpy.app.version_string,
        "version_tuple": bpy.app.version,
        "build_date": bpy.app.build_date.decode('utf-8'),
    }
    
    # Get addon directory paths
    try:
        user_scripts = bpy.utils.user_resource('SCRIPTS')
        user_addons = os.path.join(user_scripts, 'addons') if user_scripts else None
    except:
        user_addons = None
    
    try:
        all_addon_paths = bpy.utils.script_paths(subdir="addons")
    except:
        all_addon_paths = []
    
    addon_paths = {
        "user_addons": user_addons,
        "all_addon_paths": all_addon_paths,
    }
    
    # Try to get extensions directory (Blender 4.2+)
    try:
        addon_paths["extensions"] = bpy.utils.user_resource('EXTENSIONS')
    except:
        addon_paths["extensions"] = None
    
    # Combine all information
    result = {
        "version": version_info,
        "paths": addon_paths,
        "success": True
    }
    
    print(json.dumps(result, indent=2))
    
except Exception as e:
    error_result = {
        "success": False,
        "error": str(e),
        "error_type": type(e).__name__
    }
    print(json.dumps(error_result, indent=2))
    
sys.exit(0)
'''

    # Create and execute temporary script
    temp_script = None
    try:
        # Create temporary file
        temp_fd, temp_script = tempfile.mkstemp(suffix='.py', text=True)
        with os.fdopen(temp_fd, 'w') as f:
            f.write(detection_script)

        click.echo("  → Starting Blender in background mode (this may take a moment)...")
        result = subprocess.run(
            [
                str(blender_path_obj),
                "--background",
                "--factory-startup",
                "--python",
                temp_script,
            ],
            capture_output=True,
            text=True,
            timeout=DETECT_BLENDER_INFO_TIMEOUT_SECONDS,
        )
        click.echo("  → Blender execution completed, processing results...")

        if result.returncode != 0:
            raise click.ClickException(f"Blender detection script failed: {result.stderr}")

        # Parse JSON output (extract JSON from mixed output)
        try:
            # Look for JSON in the output (it should be the last valid JSON block)
            lines = result.stdout.strip().split('\n')
            json_lines = []
            in_json = False
            
            for line in lines:
                if line.strip().startswith('{') and not in_json:
                    in_json = True
                    json_lines = [line]
                elif in_json:
                    json_lines.append(line)
                    if line.strip() == '}':
                        # Try to parse this JSON block
                        try:
                            json_text = '\n'.join(json_lines)
                            detection_data = json.loads(json_text)
                            break
                        except json.JSONDecodeError:
                            # Continue looking for valid JSON
                            continue
            else:
                # No valid JSON found
                raise click.ClickException(f"No valid JSON found in Blender output. Raw output: {result.stdout}")
            
        except json.JSONDecodeError as e:
            raise click.ClickException(
                f"Failed to parse Blender detection output: {e}\nOutput: {result.stdout}"
            ) from e

        if not detection_data.get("success"):
            error_msg = detection_data.get("error", "Unknown error")
            raise click.ClickException(f"Blender detection failed: {error_msg}")

        # Extract version information
        version_info = detection_data["version"]
        version_string = version_info["version_string"]
        version_tuple = version_info["version_tuple"]
        build_date = version_info["build_date"]

        click.echo(f"Found Blender {version_string}")

        # Check version compatibility
        major, minor, _ = version_tuple
        if major < 4:
            raise click.ClickException(
                f"Blender version {version_string} is not supported. Please use Blender 4.0 or higher."
            )

        # Extract path information
        paths_info = detection_data["paths"]
        user_addons = paths_info.get("user_addons")
        all_addon_paths = paths_info.get("all_addon_paths", [])
        extensions_dir = paths_info.get("extensions")

        # Determine primary addon directory
        plugin_dir = None
        if user_addons and os.path.exists(user_addons):
            plugin_dir = user_addons
            click.echo(f"Using user addon directory: {plugin_dir}")
        elif all_addon_paths:
            # Find the first writable addon path
            for path in all_addon_paths:
                if os.path.exists(path):
                    try:
                        # Test if directory is writable
                        test_file = os.path.join(path, '.test_write')
                        with open(test_file, 'w') as f:
                            f.write('test')
                        os.remove(test_file)
                        plugin_dir = path
                        click.echo(f"Using writable addon directory: {plugin_dir}")
                        break
                    except OSError:
                        continue

        # Create addon directory if it doesn't exist
        if not plugin_dir and user_addons:
            try:
                os.makedirs(user_addons, exist_ok=True)
                plugin_dir = user_addons
                click.echo(f"Created addon directory: {plugin_dir}")
            except OSError as e:
                click.echo(f"Warning: Could not create addon directory: {e}")

        # Fallback to manual detection if no directory found
        if not plugin_dir:
            # Show detected paths for debugging
            click.echo("Searched paths:")
            if user_addons:
                click.echo(f"  - {user_addons}")
            for path in all_addon_paths:
                if path != user_addons:
                    click.echo(f"  - {path}")
            
            # Ask user for plugin directory
            click.echo("Could not automatically detect writable addon directory.")
            
            plugin_dir_input = click.prompt(
                "Please enter the path to your Blender addons directory"
            )
            plugin_dir = Path(plugin_dir_input)

            if not plugin_dir.exists():
                raise click.ClickException(f"Addons directory not found: {plugin_dir}")

    # Detect root directory
        root_dir_str = str(blender_path_obj.parent)

        # Show searched paths summary
        click.echo("Searched paths:")
        if user_addons:
            click.echo(f"  - {user_addons}")
        for path in all_addon_paths:
            if path != user_addons:
                click.echo(f"  - {path}")
        click.echo(f"Selected addon directory: {plugin_dir}")

        return {
            "version": version_string,
            "version_tuple": version_tuple,
            "build_date": build_date,
            "exec_path": str(blender_path_obj),
            "root_dir": root_dir_str,
            "plugin_dir": str(plugin_dir),
            "user_addons": user_addons,
            "all_addon_paths": all_addon_paths,
            "extensions_dir": extensions_dir,
        }

<<<<<<< HEAD
    except subprocess.TimeoutExpired:
        raise click.ClickException(
            "Timeout while detecting Blender info. "
            "Blender may take longer to start on the first run. "
            "You can retry this command or set BLENDER_REMOTE_DETECT_TIMEOUT to a higher value."
        )
=======
    except subprocess.TimeoutExpired as exc:
        raise click.ClickException("Timeout while detecting Blender info") from exc
>>>>>>> 58cd0072
    except Exception as e:
        raise click.ClickException(f"Error detecting Blender info: {e}") from e
    finally:
        # Clean up temporary file
        if temp_script and os.path.exists(temp_script):
            try:
                os.unlink(temp_script)
            except OSError:
                pass  # Ignore cleanup errors


def get_addon_zip_path() -> Path:
    """Get path to the addon zip file"""
    # Check if we're in development mode
    current_dir = Path.cwd()

    # Look for addon in development directory (legacy location)
    dev_addon_dir = current_dir / "blender_addon" / "bld_remote_mcp"

    if dev_addon_dir.exists():
        # Create zip in system temp directory to avoid cluttering workspace
        temp_dir = Path(tempfile.gettempdir())
        dev_addon_zip = temp_dir / "bld_remote_mcp.zip"
        
        # Remove existing temp zip if present
        if dev_addon_zip.exists():
            dev_addon_zip.unlink()

        # Create zip
        shutil.make_archive(
            str(dev_addon_zip.with_suffix("")),
            "zip",
            str(dev_addon_dir.parent),
            "bld_remote_mcp",
        )
        return dev_addon_zip

    # Look for installed package data
    try:
        from importlib import resources as importlib_resources

        try:
            package_path = importlib_resources.files("blender_remote") / "addon" / "bld_remote_mcp"
            addon_dir = Path(str(package_path))
        except Exception:
            # Final fallback to pkg_resources
            try:
                import pkg_resources

                addon_dir = Path(pkg_resources.resource_filename("blender_remote", "addon/bld_remote_mcp"))
            except Exception:
                addon_dir = None

        if addon_dir is not None and addon_dir.exists():
            # Create zip from installed package data
            temp_dir = Path(tempfile.gettempdir())
            addon_zip = temp_dir / "bld_remote_mcp.zip"

            # Remove existing temp zip if present
            if addon_zip.exists():
                addon_zip.unlink()

            # Create zip from package data
            shutil.make_archive(
                str(addon_zip.with_suffix("")),
                "zip",
                str(addon_dir.parent),
                "bld_remote_mcp",
            )
            return addon_zip
    except Exception:
        pass

    raise click.ClickException("Could not find bld_remote_mcp addon files")


def get_debug_addon_zip_path() -> Path:
    """Get path to the debug addon zip file"""
    # Check if we're in development mode
    current_dir = Path.cwd()

    # Look for debug addon in development directory (legacy location)
    dev_addon_dir = current_dir / "blender_addon" / "simple-tcp-executor"

    if dev_addon_dir.exists():
        # Create zip in system temp directory to avoid cluttering workspace
        temp_dir = Path(tempfile.gettempdir())
        dev_addon_zip = temp_dir / "simple-tcp-executor.zip"
        
        # Remove existing temp zip if present
        if dev_addon_zip.exists():
            dev_addon_zip.unlink()

        # Create zip
        shutil.make_archive(
            str(dev_addon_zip.with_suffix("")),
            "zip",
            str(dev_addon_dir.parent),
            "simple-tcp-executor",
        )
        return dev_addon_zip

    # Look for installed package data
    try:
        from importlib import resources as importlib_resources

        try:
            package_path = importlib_resources.files("blender_remote") / "addon" / "simple-tcp-executor"
            addon_dir = Path(str(package_path))
        except Exception:
            # Final fallback to pkg_resources
            try:
                import pkg_resources

                addon_dir = Path(
                    pkg_resources.resource_filename("blender_remote", "addon/simple-tcp-executor")
                )
            except Exception:
                addon_dir = None

        if addon_dir is not None and addon_dir.exists():
            # Create zip from installed package data
            temp_dir = Path(tempfile.gettempdir())
            addon_zip = temp_dir / "simple-tcp-executor.zip"

            # Remove existing temp zip if present
            if addon_zip.exists():
                addon_zip.unlink()

            # Create zip from package data
            shutil.make_archive(
                str(addon_zip.with_suffix("")),
                "zip",
                str(addon_dir.parent),
                "simple-tcp-executor",
            )
            return addon_zip
    except Exception:
        pass

    raise click.ClickException("Could not find simple-tcp-executor addon files")


def connect_and_send_command(
    command_type: str,
    params: dict[str, Any] | None = None,
    host: str = "127.0.0.1",
    port: int = DEFAULT_PORT,
    timeout: float = SOCKET_TIMEOUT_SECONDS,
) -> dict[str, Any]:
    """Connect to BLD_Remote_MCP and send a command with optimized socket handling"""
    try:
        sock = socket.socket(socket.AF_INET, socket.SOCK_STREAM)
        sock.settimeout(timeout)
        sock.connect((host, port))

        command = {"type": command_type, "params": params or {}}

        # Send command
        command_json = json.dumps(command)
        sock.sendall(command_json.encode("utf-8"))

        # Optimized response handling with accumulation (matches MCP server approach)
        response_data = b''

        while len(response_data) < SOCKET_MAX_RESPONSE_SIZE:
            try:
                chunk = sock.recv(SOCKET_RECV_CHUNK_SIZE)
                if not chunk:
                    break
                response_data += chunk

                # Quick check if we might have complete JSON by looking for balanced braces
                try:
                    decoded = response_data.decode("utf-8")
                    if decoded.count('{') > 0 and decoded.count('{') == decoded.count('}'):
                        # Likely complete JSON, try parsing
                        response = json.loads(decoded)
                        sock.close()
                        return cast(dict[str, Any], response)
                except (UnicodeDecodeError, json.JSONDecodeError):
                    # Not ready yet, continue reading
                    continue

            except TimeoutError:
                # Short timeout means likely no more data for LAN/localhost
                break
            except Exception as e:
                if "timeout" in str(e).lower():
                    break
                else:
                    raise e

        if not response_data:
            sock.close()
            return {"status": "error", "message": "Connection closed by Blender"}

        # Final parse attempt
        response = json.loads(response_data.decode("utf-8"))
        sock.close()
        return cast(dict[str, Any], response)

    except Exception as e:
        return {"status": "error", "message": f"Connection failed: {e}"}


@click.group()
@click.version_option(version="1.2.2")
def cli() -> None:
    """Top-level command group for blender-remote.

    Provides subcommands for configuring Blender, starting services, running code,
    and debugging integrations. Usually invoked via the ``blender-remote-cli`` entrypoint.
    """
    pass


@cli.command()
@click.argument("blender_path", type=click.Path(exists=True), required=False)
@click.option("--backup", is_flag=True, help="Create backup of existing config")
def init(blender_path: str | None, backup: bool) -> None:
    """Initialize blender-remote configuration.

    On macOS and Windows this will auto-detect Blender if ``blender_path`` is not
    provided; on other platforms the user is prompted for the executable path.

    Parameters
    ----------
    blender_path:
        Optional explicit path to the Blender executable. If omitted, the CLI
        attempts platform-specific auto-detection or prompts the user.
    backup:
        If ``True``, create a ``.yaml.bak`` backup of any existing configuration
        file before writing a new one.
    """
    click.echo("Initializing blender-remote configuration...")

    # Backup existing config if requested
    if backup and CONFIG_FILE.exists():
        backup_path = CONFIG_FILE.with_suffix(".yaml.bak")
        shutil.copy2(CONFIG_FILE, backup_path)
        click.echo(f"Backup created: {backup_path}")

    # Get blender path - auto-detect on macOS and Windows if not provided
    if not blender_path:
        current_platform = platform.system()
        
        if current_platform == "Darwin":  # macOS
            click.echo("Attempting to auto-detect Blender on macOS...")
            detected_path = find_blender_executable_macos()
            
            if detected_path:
                click.echo(f"Found Blender at: {detected_path}")
                use_detected = click.confirm(
                    "Use this detected path?",
                    default=True
                )
                
                if use_detected:
                    blender_path = detected_path
                else:
                    blender_path = click.prompt(
                        "Please enter the path to your Blender executable",
                        type=click.Path(exists=True)
                    )
            else:
                click.echo("Could not auto-detect Blender on macOS")
                blender_path = click.prompt(
                    "Please enter the path to your Blender executable",
                    type=click.Path(exists=True)
                )
        elif current_platform == "Windows":  # Windows
            click.echo("Attempting to auto-detect Blender on Windows...")
            detected_path = find_blender_executable_windows()
            
            if detected_path:
                click.echo(f"Found Blender at: {detected_path}")
                use_detected = click.confirm(
                    "Use this detected path?",
                    default=True
                )
                
                if use_detected:
                    blender_path = detected_path
                else:
                    blender_path = click.prompt(
                        "Please enter the path to your Blender executable",
                        type=click.Path(exists=True)
                    )
            else:
                click.echo("Could not auto-detect Blender on Windows")
                blender_path = click.prompt(
                    "Please enter the path to your Blender executable",
                    type=click.Path(exists=True)
                )
        else:
            # For other platforms, prompt for path
            blender_path = click.prompt(
                "Please enter the path to your Blender executable",
                type=click.Path(exists=True)
            )

    # Detect Blender info
    click.echo("\nAnalyzing Blender installation...")
    blender_info = detect_blender_info(blender_path)

    # Create config
    click.echo("  → Generating configuration structure...")
    config = {
        "blender": blender_info,
        "mcp_service": {
            "default_port": DEFAULT_PORT,
            "log_level": "INFO"
        }
    }

    # Save config
    click.echo("  → Saving configuration...")
    config_manager = BlenderRemoteConfig()
    config_manager.save(config)

    # Display final configuration (ASCII-only for cross-platform safety)
    click.echo(f"\n[OK] Configuration saved to: {CONFIG_FILE}")
    click.echo("\n[CONFIG] Generated configuration:")
    
    # Display the configuration like 'config get' does
    config_yaml = OmegaConf.to_yaml(config)
    click.echo(config_yaml)
    
    click.echo("Initialization complete! You can now use other blender-remote-cli commands.")


@cli.command()
def install() -> None:
    """Install the ``bld_remote_mcp`` addon into Blender.

    If no configuration exists yet, attempts to auto-detect a suitable Blender
    installation (on Windows and macOS) and then writes configuration pointing
    at the selected executable and addon directory.

    This command is typically run once per environment, or after upgrading Blender.
    """
    click.echo("[INSTALL] Installing bld_remote_mcp addon...")

    # Try to load existing config
    config = BlenderRemoteConfig()
    blender_config = None
    blender_path = None
    
    try:
        blender_config = config.get("blender")
        if blender_config:
            blender_path = blender_config.get("exec_path")
    except click.ClickException:
        # Config file doesn't exist
        pass

    # If no config or no blender path, try auto-detection
    if not blender_config or not blender_path:
        current_platform = platform.system()
        
        if current_platform == "Windows":
            click.echo("[AUTO-DETECT] Attempting to auto-detect Blender on Windows...")
            detected_path = find_blender_executable_windows()
            
            if detected_path:
                click.echo(f"[FOUND] Blender found at: {detected_path}")
                use_detected = click.confirm(
                    "Use this detected path?",
                    default=True
                )
                
                if use_detected:
                    blender_path = detected_path
                else:
                    blender_path = click.prompt(
                        "Please enter the path to your Blender executable",
                        type=click.Path(exists=True)
                    )
            else:
                click.echo("[NOT FOUND] Could not auto-detect Blender on Windows")
                blender_path = click.prompt(
                    "Please enter the path to your Blender executable",
                    type=click.Path(exists=True)
                )
        elif current_platform == "Darwin":  # macOS
            click.echo("[AUTO-DETECT] Attempting to auto-detect Blender on macOS...")
            detected_path = find_blender_executable_macos()
            
            if detected_path:
                click.echo(f"[FOUND] Blender found at: {detected_path}")
                use_detected = click.confirm(
                    "Use this detected path?",
                    default=True
                )
                
                if use_detected:
                    blender_path = detected_path
                else:
                    blender_path = click.prompt(
                        "Please enter the path to your Blender executable",
                        type=click.Path(exists=True)
                    )
            else:
                click.echo("[NOT FOUND] Could not auto-detect Blender on macOS")
                blender_path = click.prompt(
                    "Please enter the path to your Blender executable",
                    type=click.Path(exists=True)
                )
        else:
            # For other platforms, prompt for path
            click.echo("[MANUAL] Please enter your Blender executable path:")
            blender_path = click.prompt(
                "Path to Blender executable",
                type=click.Path(exists=True),
            )

    # If we got a blender path, detect its info and save config
    if blender_path:
        click.echo(f"[CONFIG] Analyzing Blender installation at: {blender_path}")
        try:
            blender_info = detect_blender_info(blender_path)

            # Create and save config
            new_config = {
                "blender": blender_info,
                "mcp_service": {
                    "default_port": DEFAULT_PORT,
                    "log_level": "INFO",
                },
            }

            config.save(new_config)
            click.echo(f"[CONFIG] Configuration saved to: {CONFIG_FILE}")
            blender_config = blender_info

        except Exception as e:
            raise click.ClickException(f"Failed to analyze Blender installation: {e}") from e
    else:
        raise click.ClickException("No Blender executable path provided")

    # Get addon zip path
    addon_zip = get_addon_zip_path()

    click.echo(f"[ADDON] Using addon: {addon_zip}")

    # Create Python script for addon installation
    # Use as_posix() to ensure forward slashes on all platforms
    addon_zip_posix = addon_zip.as_posix()
    
    install_script = f'''
import bpy
import sys
import os

def install_and_enable_addon(addon_zip_path, addon_module_name):
    """
    Installs and enables a Blender addon.
    
    :param addon_zip_path: Absolute path to the addon's .zip file.
    :param addon_module_name: The module name of the addon to enable.
    """
    if not os.path.exists(addon_zip_path):
        print(f"Error: Addon file not found at '{{addon_zip_path}}'")
        sys.exit(1)

    try:
        print(f"Installing addon from: {{addon_zip_path}}")
        bpy.ops.preferences.addon_install(filepath=addon_zip_path, overwrite=True)
        
        print(f"Enabling addon: {{addon_module_name}}")
        bpy.ops.preferences.addon_enable(module=addon_module_name)
        
        print("Saving user preferences...")
        bpy.ops.wm.save_userpref()
        
        print(f"Addon '{{addon_module_name}}' installed and enabled successfully.")
        
    except Exception as e:
        print(f"An error occurred: {{e}}")
        # Attempt to get more details from the exception if possible
        if hasattr(e, 'args') and e.args:
            print("Details:", e.args[0])
        sys.exit(1)

# Main execution
addon_path = "{addon_zip_posix}"
addon_name = "bld_remote_mcp"

install_and_enable_addon(addon_path, addon_name)
'''

    # Create temporary script file
    temp_script = None
    try:
        # Create temporary file
        temp_fd, temp_script = tempfile.mkstemp(suffix='.py', text=True)
        with os.fdopen(temp_fd, 'w') as f:
            f.write(install_script)

        # Install addon using Blender CLI with Python script
        result = subprocess.run(
            [blender_path, "--background", "--python", temp_script],
            capture_output=True,
            text=True,
            timeout=30,
        )

        if result.returncode == 0:
            click.echo("[SUCCESS] Addon installed successfully!")
            click.echo(
                f"[LOCATION] Addon location: {blender_config.get('plugin_dir')}/bld_remote_mcp"
            )
        else:
            click.echo("[ERROR] Installation failed!")
            click.echo(f"Error: {result.stderr}")
            click.echo(f"Output: {result.stdout}")
            raise click.ClickException("Addon installation failed")

    except subprocess.TimeoutExpired as exc:
        raise click.ClickException("Installation timeout") from exc
    except Exception as e:
        raise click.ClickException(f"Installation error: {e}") from e
    finally:
        # Clean up temporary file
        if temp_script and os.path.exists(temp_script):
            try:
                os.unlink(temp_script)
            except OSError:
                pass  # Ignore cleanup errors


@cli.group()
def config() -> None:
    """Manage blender-remote configuration values.

    This group exposes subcommands for reading and updating the YAML configuration
    managed by :class:`BlenderRemoteConfig`, such as the Blender executable path
    and MCP service settings.
    """
    pass


@config.command()
@click.argument("key_value", required=False)
def set(key_value: str | None) -> None:
    """Set a configuration value using ``key=value`` syntax.

    Parameters
    ----------
    key_value:
        String in the form ``\"section.key=value\"``. The value is parsed into
        ``int``, ``float``, or ``bool`` where possible; otherwise it is stored
        as a string.
    """
    if not key_value:
        raise click.ClickException("Usage: config set key=value")

    if "=" not in key_value:
        raise click.ClickException("Usage: config set key=value")

    key, value = key_value.split("=", 1)

    # Try to parse as int, float, or bool
    parsed_value: Any
    if value.isdigit():
        parsed_value = int(value)
    elif value.replace(".", "", 1).isdigit():
        parsed_value = float(value)
    elif value.lower() in ("true", "false"):
        parsed_value = value.lower() == "true"
    else:
        parsed_value = value

    config_manager = BlenderRemoteConfig()
    config_manager.set(key, parsed_value)

    click.echo(f"[SUCCESS] Set {key} = {parsed_value}")


@config.command()
@click.argument("key", required=False)
def get(key: str | None) -> None:
    """Get one or all configuration values.

    Parameters
    ----------
    key:
        Optional dot-notation key (for example ``\"blender.exec_path\"``). If
        omitted, the full configuration is printed as YAML.
    """
    config_manager = BlenderRemoteConfig()

    if key:
        value = config_manager.get(key)
        if value is None:
            click.echo(f"[ERROR] Key '{key}' not found")
        else:
            click.echo(f"{key} = {value}")
    else:
        config_manager.load()
        click.echo(OmegaConf.to_yaml(config_manager.config))


def export_addon(output_dir: Path) -> None:
    """Exports the addon source to the specified directory."""
    try:
        addon_zip_path = get_addon_zip_path()
        click.echo(f"  → Found addon zip at {addon_zip_path}")
        
        # Unpack to the target directory. This will create a 'bld_remote_mcp' subdir.
        shutil.unpack_archive(addon_zip_path, output_dir)
        
        click.echo(f"  → Extracted addon to {output_dir / 'bld_remote_mcp'}")

    except Exception as e:
        raise click.ClickException(f"Failed to export addon: {e}") from e

def export_keep_alive_script(output_dir: Path) -> None:
    """Exports the keep-alive script to the specified directory."""
    script_path = output_dir / "keep-alive.py"
    with open(script_path, "w", encoding="utf-8") as f:
        # Dedent the script to remove leading whitespace from the multiline string
        f.write(textwrap.dedent(KEEPALIVE_SCRIPT).strip())
    click.echo(f"  → Wrote keep-alive script to {script_path}")

@cli.command()
@click.option('--content', type=click.Choice(['addon', 'keep-alive.py']), required=True, help="Content to export: 'addon' or 'keep-alive.py'")
@click.option('-o', '--output-dir', type=click.Path(file_okay=False, dir_okay=True, writable=True, resolve_path=True), required=True, help="Output directory to export content to.")
def export(content: str, output_dir: str) -> None:
    """Export addon source code or keep-alive script.

    Parameters
    ----------
    content:
        Either ``\"addon\"`` to export the ``bld_remote_mcp`` addon sources, or
        ``\"keep-alive.py\"`` to export the keep-alive helper script.
    output_dir:
        Target directory where the selected content will be written.
    """
    output_path = Path(output_dir)
    output_path.mkdir(parents=True, exist_ok=True)
    click.echo(f"Exporting '{content}' to '{output_dir}'...")

    if content == 'addon':
        export_addon(output_path)
    elif content == 'keep-alive.py':
        export_keep_alive_script(output_path)

    click.echo(f"Successfully exported '{content}' to '{output_dir}'")


@cli.command()
@click.option("--background", is_flag=True, help="Start Blender in background mode")
@click.option(
    "--pre-file",
    type=click.Path(exists=True),
    help="Python file to execute before startup",
)
@click.option("--pre-code", help="Python code to execute before startup")
@click.option("--port", type=int, help="Override default MCP port")
@click.option(
    "--scene",
    type=click.Path(exists=True),
    help="Open specified .blend scene file",
)
@click.option(
    "--log-level",
    type=click.Choice(["DEBUG", "INFO", "WARNING", "ERROR", "CRITICAL"], case_sensitive=False),
    help="Override logging level for BLD_Remote_MCP",
)
@click.argument("blender_args", nargs=-1, type=click.UNPROCESSED)
def start(
    background: bool,
    pre_file: str | None,
    pre_code: str | None,
    port: int | None,
    scene: str | None,
    log_level: str | None,
    blender_args: tuple,
) -> int | None:
    """Start Blender with the BLD_Remote_MCP service enabled.

    Parameters
    ----------
    background:
        If ``True``, run Blender in background (headless) mode and use the
        keep-alive loop to keep the process alive for remote control.
    pre_file:
        Optional Python file executed in Blender prior to starting the MCP
        service; mutually exclusive with ``pre_code``.
    pre_code:
        Optional inline Python code executed before MCP startup; mutually
        exclusive with ``pre_file``.
    port:
        Optional TCP port override for the MCP service; if omitted, falls back
        to ``mcp_service.default_port`` from configuration or ``DEFAULT_PORT``.
    scene:
        Optional ``.blend`` file path to open when starting Blender.
    log_level:
        Optional log level string (e.g. ``\"DEBUG\"``, ``\"INFO\"``); if omitted,
        uses the configured ``mcp_service.log_level`` or ``\"INFO\"``.
    blender_args:
        Additional raw arguments passed directly to the Blender executable.

    Returns
    -------
    int or None
        The Blender process return code, or ``None`` if execution is interrupted
        before the subprocess completes.
    """

    if pre_file and pre_code:
        raise click.ClickException("Cannot use both --pre-file and --pre-code options")

    # Load config
    config = BlenderRemoteConfig()
    blender_config = config.get("blender")

    if not blender_config:
        raise click.ClickException("Blender configuration not found. Run 'init' first.")

    blender_path = blender_config.get("exec_path")
    mcp_port = port or config.get("mcp_service.default_port") or DEFAULT_PORT
    mcp_log_level = log_level or config.get("mcp_service.log_level") or "INFO"

    # Prepare startup code
    startup_code = []

    # Add pre-code if provided
    if pre_file:
        with open(pre_file) as f:
            startup_code.append(f.read())
    elif pre_code:
        startup_code.append(pre_code)

    # Add MCP service startup code - environment variables are set in shell
    startup_code.append(
        """
# Verify MCP environment configuration
import os
port = os.environ.get('BLD_REMOTE_MCP_PORT', 'not set')
start_now = os.environ.get('BLD_REMOTE_MCP_START_NOW', 'not set')
log_level = os.environ.get('BLD_REMOTE_LOG_LEVEL', 'not set')

print("[INFO] Environment: PORT=" + str(port) + ", START_NOW=" + str(start_now) + ", LOG_LEVEL=" + str(log_level))
print("[INFO] MCP service will start via addon auto-start mechanism")
"""
    )

    # In background mode, add proper keep-alive mechanism
    if background:
        startup_code.append(KEEPALIVE_SCRIPT)

    # Create temporary script file
    with tempfile.NamedTemporaryFile(mode="w", suffix=".py", delete=False) as temp_file:
        temp_file.write("\n".join(startup_code))
        temp_script = temp_file.name

    try:
        # Build command
        cmd = [blender_path]

        # Add scene file if provided (must come before --background for background mode)
        if scene:
            cmd.append(scene)

        if background:
            cmd.append("--background")

        cmd.extend(["--python", temp_script])

        # Add additional blender arguments
        if blender_args:
            cmd.extend(blender_args)

        click.echo(f"[START] Starting Blender with BLD_Remote_MCP on port {mcp_port}...")

        if scene:
            click.echo(f"[SCENE] Opening scene: {scene}")

        if log_level:
            click.echo(f"[LOG] Log level override: {mcp_log_level.upper()}")

        if background:
            click.echo("[MODE] Background mode: Blender will run headless")
        else:
            click.echo("[MODE] GUI mode: Blender window will open")

        # Set up environment variables for Blender
        blender_env = os.environ.copy()
        blender_env['BLD_REMOTE_MCP_PORT'] = str(mcp_port)
        blender_env['BLD_REMOTE_MCP_START_NOW'] = '1'  # CLI always auto-starts
        blender_env['BLD_REMOTE_LOG_LEVEL'] = mcp_log_level.upper()

        # Execute Blender
        result = subprocess.run(cmd, timeout=None, env=blender_env)

        return result.returncode

    finally:
        # Clean up temporary script
        try:
            os.unlink(temp_script)
        except Exception:
            pass


# Code execution commands with base64 support
@cli.command()
@click.argument("code_file", type=click.Path(exists=True), required=False)
@click.option("--code", "-c", help="Python code to execute directly")
@click.option("--use-base64", is_flag=True, help="Use base64 encoding for code transmission (recommended for complex code)")
@click.option("--return-base64", is_flag=True, help="Request base64-encoded results (recommended for complex output)")
@click.option("--port", type=int, help="Override default MCP port")
def execute(code_file: str | None, code: str | None, use_base64: bool, return_base64: bool, port: int | None) -> None:
    """Execute Python code inside Blender via the MCP service.

    Parameters
    ----------
    code_file:
        Optional path to a ``.py`` file whose contents will be executed.
        Mutually exclusive with ``code``.
    code:
        Optional inline Python source string to execute. Mutually exclusive
        with ``code_file``.
    use_base64:
        If ``True``, send the code to Blender as a base64-encoded string to
        avoid quoting/encoding issues for complex scripts.
    return_base64:
        If ``True``, request that Blender return results as a base64-encoded
        string, which will be decoded and printed when possible.
    port:
        Optional override of the MCP TCP port. If omitted, falls back to the
        configured ``mcp_service.default_port`` or ``DEFAULT_PORT``.
    """

    if not code_file and not code:
        raise click.ClickException("Must provide either --code or a code file")

    if code_file and code:
        raise click.ClickException("Cannot use both --code and code file")

    # Read code from file if provided
    if code_file:
        with open(code_file) as f:
            code_to_execute = f.read()
        click.echo(f"[FILE] Executing code from: {code_file}")
    else:
        code_to_execute = code or ""
        click.echo("[CODE] Executing code directly")

    if not code_to_execute.strip():
        raise click.ClickException("Code is empty")

    if use_base64:
        click.echo("[BASE64] Using base64 encoding for code transmission")
    if return_base64:
        click.echo("[BASE64] Requesting base64-encoded results")

    click.echo(f"[LENGTH] Code length: {len(code_to_execute)} characters")

    # Get port configuration
    config = BlenderRemoteConfig()
    mcp_port = port or config.get("mcp_service.default_port") or DEFAULT_PORT

    # Prepare command parameters
    params = {
        "code": code_to_execute,
        "code_is_base64": use_base64,
        "return_as_base64": return_base64
    }

    # Encode code as base64 if requested
    if use_base64:
        encoded_code = base64.b64encode(code_to_execute.encode('utf-8')).decode('ascii')
        params["code"] = encoded_code
        click.echo(f"[ENCODED] Encoded code length: {len(encoded_code)} characters")

    click.echo(f"[CONNECT] Connecting to Blender BLD_Remote_MCP service (port {mcp_port})...")

    # Execute command
    response = connect_and_send_command("execute_code", params, port=mcp_port)

    if response.get("status") == "success":
        result = response.get("result", {})

        click.echo("[SUCCESS] Code execution successful!")

        # Handle execution result
        if result.get("executed", False):
            output = result.get("result", "")

            # Decode base64 result if needed
            if return_base64 and result.get("result_is_base64", False):
                try:
                    decoded_output = base64.b64decode(output.encode('ascii')).decode('utf-8')
                    click.echo("[DECODED] Decoded base64 result:")
                    click.echo(decoded_output)
                except Exception as e:
                    click.echo(f"[ERROR] Failed to decode base64 result: {e}")
                    click.echo(f"Raw result: {output}")
            else:
                if output:
                    click.echo("[OUTPUT] Output:")
                    click.echo(output)
                else:
                    click.echo("[SUCCESS] Code executed successfully (no output)")
        else:
            click.echo("[WARN] Code execution completed but execution status unclear")
            click.echo(f"Response: {result}")
    else:
        error_msg = response.get("message", "Unknown error")
        click.echo(f"[ERROR] Code execution failed: {error_msg}")
        if "connection" in error_msg.lower():
            click.echo("   Make sure Blender is running with BLD_Remote_MCP addon enabled")


# Legacy commands for backward compatibility
@cli.command()
@click.option(
    "--port",
    type=int,
    help="Override default MCP port; if omitted, use mcp_service.default_port from config or the built-in default",
)
def status(port: int | None) -> None:
    """Check connection status to a running Blender MCP service.

    Parameters
    ----------
    port:
        Optional MCP port to query. If ``None``, the CLI uses the port from
        configuration (``mcp_service.default_port``) or ``DEFAULT_PORT``.
    """
    click.echo("Checking connection to Blender BLD_Remote_MCP service...")

    # Resolve port: explicit CLI argument wins, otherwise fall back to config/default.
    effective_port: int
    if port is not None:
        effective_port = port
    else:
        config = BlenderRemoteConfig()
        configured_port = config.get("mcp_service.default_port")
        effective_port = configured_port or DEFAULT_PORT

    response = connect_and_send_command("get_scene_info", port=effective_port)

    if response.get("status") == "success":
        click.echo(f"Connected to Blender BLD_Remote_MCP service (port {effective_port})")
        scene_info = response.get("result", {})
        scene_name = scene_info.get("name", "Unknown")
        object_count = scene_info.get("object_count", 0)
        click.echo(f"   Scene: {scene_name}")
        click.echo(f"   Objects: {object_count}")
    else:
        error_msg = response.get("message", "Unknown error")
        click.echo(f"Connection failed: {error_msg}")
        click.echo("   Make sure Blender is running with BLD_Remote_MCP addon enabled")


# Debug commands for testing code execution patterns
@cli.group()
def debug() -> None:
    """Debug tools for testing code execution patterns"""
    pass


@debug.command()
def debug_install() -> None:
    """Install simple-tcp-executor debug addon to Blender"""
    click.echo("[DEBUG] Installing simple-tcp-executor debug addon...")

    # Load config
    config = BlenderRemoteConfig()
    blender_config = config.get("blender")

    if not blender_config:
        raise click.ClickException("Blender configuration not found. Run 'init' first.")

    blender_path = blender_config.get("exec_path")

    if not blender_path:
        raise click.ClickException("Blender executable path not found in config")

    # Get debug addon zip path
    debug_addon_zip = get_debug_addon_zip_path()

    click.echo(f"[ADDON] Using debug addon: {debug_addon_zip}")

    # Create Python script for debug addon installation
    # Use as_posix() to ensure forward slashes on all platforms
    debug_addon_zip_posix = debug_addon_zip.as_posix()
    
    install_script = f'''
import bpy
import sys
import os

def install_and_enable_addon(addon_zip_path, addon_module_name):
    """
    Installs and enables a Blender addon.
    
    :param addon_zip_path: Absolute path to the addon's .zip file.
    :param addon_module_name: The module name of the addon to enable.
    """
    if not os.path.exists(addon_zip_path):
        print(f"Error: Addon file not found at '{{addon_zip_path}}'")
        sys.exit(1)

    try:
        print(f"Installing addon from: {{addon_zip_path}}")
        bpy.ops.preferences.addon_install(filepath=addon_zip_path, overwrite=True)
        
        print(f"Enabling addon: {{addon_module_name}}")
        bpy.ops.preferences.addon_enable(module=addon_module_name)
        
        print("Saving user preferences...")
        bpy.ops.wm.save_userpref()
        
        print(f"Addon '{{addon_module_name}}' installed and enabled successfully.")
        
    except Exception as e:
        print(f"An error occurred: {{e}}")
        # Attempt to get more details from the exception if possible
        if hasattr(e, 'args') and e.args:
            print("Details:", e.args[0])
        sys.exit(1)

# Main execution
addon_path = "{debug_addon_zip_posix}"
addon_name = "simple-tcp-executor"

install_and_enable_addon(addon_path, addon_name)
'''

    # Create temporary script file
    temp_script = None
    try:
        # Create temporary file
        temp_fd, temp_script = tempfile.mkstemp(suffix='.py', text=True)
        with os.fdopen(temp_fd, 'w') as f:
            f.write(install_script)

        # Install addon using Blender CLI with Python script
        result = subprocess.run(
            [blender_path, "--background", "--python", temp_script],
            capture_output=True,
            text=True,
            timeout=30,
        )

        if result.returncode == 0:
            click.echo("[SUCCESS] Debug addon installed successfully!")
            click.echo(
                f"[LOCATION] Addon location: {blender_config.get('plugin_dir')}/simple-tcp-executor"
            )
        else:
            click.echo("[ERROR] Installation failed!")
            click.echo(f"Error: {result.stderr}")
            click.echo(f"Output: {result.stdout}")
            raise click.ClickException("Debug addon installation failed")

    except subprocess.TimeoutExpired as exc:
        raise click.ClickException("Installation timeout") from exc
    except Exception as e:
        raise click.ClickException(f"Installation error: {e}") from e
    finally:
        # Clean up temporary file
        if temp_script and os.path.exists(temp_script):
            try:
                os.unlink(temp_script)
            except OSError:
                pass  # Ignore cleanup errors


@debug.command(name="start")
@click.option("--background", is_flag=True, help="Start Blender in background mode")
@click.option("--port", type=int, help="TCP port for debug server (default: 7777 or BLD_DEBUG_TCP_PORT env var)")
def debug_start(background: bool, port: int | None) -> int:
    """Start Blender with simple-tcp-executor debug addon"""

    # Load config
    config = BlenderRemoteConfig()
    blender_config = config.get("blender")

    if not blender_config:
        raise click.ClickException("Blender configuration not found. Run 'init' first.")

    blender_path = blender_config.get("exec_path")

    if not blender_path:
        raise click.ClickException("Blender executable path not found in config")

    # Determine port
    debug_port = port or int(os.environ.get("BLD_DEBUG_TCP_PORT", 7777))

    # Prepare startup code
    startup_code = f"""
# Set debug TCP port
import os
os.environ['BLD_DEBUG_TCP_PORT'] = '{debug_port}'

# Enable the debug addon
import bpy
try:
    bpy.ops.preferences.addon_enable(module='simple-tcp-executor')
    print(f"[SUCCESS] Simple TCP Executor debug addon enabled on port {debug_port}")
except Exception as e:
    print(f"[ERROR] Failed to enable debug addon: {{e}}")
    print("Make sure the addon is installed first using 'debug install'")
"""

    if background:
        startup_code += """
# Keep Blender running in background mode
import time
import signal
import sys
import platform

# Global flag to control the keep-alive loop
_keep_running = True

def signal_handler(signum, frame):
    global _keep_running
    print(f"Received signal {signum}, shutting down...")
    _keep_running = False

    # Allow a moment for cleanup
    time.sleep(0.5)
    sys.exit(0)

# Install signal handlers
signal.signal(signal.SIGINT, signal_handler)   # Ctrl+C

# SIGTERM is not available on Windows
if platform.system() != "Windows":
    signal.signal(signal.SIGTERM, signal_handler)  # Termination

print("Blender running in background mode with debug TCP server. Press Ctrl+C to exit.")
print(f"Debug TCP server should be listening on port {os.environ.get('BLD_DEBUG_TCP_PORT', 7777)}")

# Keep the main thread alive with manual step() processing
try:
    print("[SUCCESS] Starting debug background loop...")

    # Write to debug log directly
    with open(os.path.join(tempfile.gettempdir(), 'blender_debug.log'), 'a') as f:
        f.write("DEBUG: Entering main loop section\\n")
        f.flush()

    # Get the addon's step function using the registered API module
    import bpy
    step_processor = None
    try:
        # Import the registered API module
        import simple_tcp_executor
        step_processor = simple_tcp_executor.step
        print("DEBUG: Found step processor function via registered API module")
        with open(os.path.join(tempfile.gettempdir(), 'blender_debug.log'), 'a') as f:
            f.write("DEBUG: Found step processor function via registered API module\\n")
            f.flush()

        # Test if the API is working
        is_running = simple_tcp_executor.is_running()
        print(f"DEBUG: TCP executor running status: {is_running}")
        with open(os.path.join(tempfile.gettempdir(), 'blender_debug.log'), 'a') as f:
            f.write(f"DEBUG: TCP executor running status: {is_running}\\n")
            f.flush()

    except ImportError as e:
        print(f"DEBUG: Could not import simple_tcp_executor API: {e}")
        with open(os.path.join(tempfile.gettempdir(), 'blender_debug.log'), 'a') as f:
            f.write(f"DEBUG: Could not import simple_tcp_executor API: {e}\\n")
            f.flush()
    except Exception as e:
        print(f"DEBUG: Error accessing TCP executor API: {e}")
        with open(os.path.join(tempfile.gettempdir(), 'blender_debug.log'), 'a') as f:
            f.write(f"DEBUG: Error accessing TCP executor API: {e}\\n")
            f.flush()

    # Main keep-alive loop with manual step() processing
    loop_count = 0
    while _keep_running:
        loop_count += 1

        # Log every 100 iterations to show the loop is running
        if loop_count % 100 == 0:
            with open(os.path.join(tempfile.gettempdir(), 'blender_debug.log'), 'a') as f:
                f.write(f"DEBUG: Main loop iteration {loop_count}\\n")
                f.flush()

        # Manually call the step function to process the queue
        if step_processor:
            try:
                step_processor()
            except Exception as e:
                print(f"DEBUG: Error in step processor: {e}")
                with open(os.path.join(tempfile.gettempdir(), 'blender_debug.log'), 'a') as f:
                    f.write(f"DEBUG: Error in step processor: {e}\\n")
                    f.flush()

        time.sleep(0.05)  # 50ms sleep for responsive signal handling

except KeyboardInterrupt:
    print("Interrupted by user, shutting down...")
    _keep_running = False

print("Debug background mode finished, Blender will exit.")
"""

    # Create temporary script file
    with tempfile.NamedTemporaryFile(mode="w", suffix=".py", delete=False) as temp_file:
        temp_file.write(startup_code)
        temp_script = temp_file.name

    try:
        # Build command
        cmd = [blender_path]

        if background:
            cmd.append("--background")

        cmd.extend(["--python", temp_script])

        click.echo(f"[DEBUG] Starting Blender with debug TCP server on port {debug_port}...")

        if background:
            click.echo("[MODE] Background mode: Blender will run headless")
        else:
            click.echo("[MODE] GUI mode: Blender window will open")

        # Set up environment variables for debug mode
        blender_env = os.environ.copy()
        blender_env['BLD_REMOTE_MCP_START_NOW'] = 'false'  # Debug mode doesn't auto-start MCP
        blender_env['BLD_REMOTE_LOG_LEVEL'] = 'DEBUG'

        # Execute Blender
        result = subprocess.run(cmd, timeout=None, env=blender_env)

        return result.returncode

    finally:
        # Clean up temporary script
        try:
            os.unlink(temp_script)
        except Exception:
            pass


if __name__ == "__main__":
    cli()<|MERGE_RESOLUTION|>--- conflicted
+++ resolved
@@ -524,17 +524,12 @@
             "extensions_dir": extensions_dir,
         }
 
-<<<<<<< HEAD
     except subprocess.TimeoutExpired:
         raise click.ClickException(
             "Timeout while detecting Blender info. "
             "Blender may take longer to start on the first run. "
             "You can retry this command or set BLENDER_REMOTE_DETECT_TIMEOUT to a higher value."
         )
-=======
-    except subprocess.TimeoutExpired as exc:
-        raise click.ClickException("Timeout while detecting Blender info") from exc
->>>>>>> 58cd0072
     except Exception as e:
         raise click.ClickException(f"Error detecting Blender info: {e}") from e
     finally:
